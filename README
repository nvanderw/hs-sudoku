--- conflicted
+++ resolved
@@ -1,9 +1,3 @@
-<<<<<<< HEAD
-This sudoku solver takes at least one command-line argument, each specifying the
-name of a file with a sudoku puzzle in it. The first 9x9 = 81 digit characters
-of this puzzle file will be used to fill in its internal puzzle array
-row-by-row. So, a sensible human-and-machine-readable format might look like:
-=======
 To build:
 
 $ cabal configure
@@ -12,11 +6,10 @@
 To run tests:
 $ ./runtests
 
-This sudoku solver takes a single command-line argument, specifying the name
-of a file with a sudoku puzzle in it. The first 9x9 = 81 digit characters of
-this puzzle file will be used to fill in the internal puzzle array row-by-row.
-So, a sensible human-and-machine-readable format might look like:
->>>>>>> 1317ca0d
+This sudoku solver takes at least one command-line argument, each specifying the
+name of a file with a sudoku puzzle in it. The first 9x9 = 81 digit characters
+of this puzzle file will be used to fill in its internal puzzle array
+row-by-row. So, a sensible human-and-machine-readable format might look like:
 
 000003017
 015009008
